'use strict';


// mocha defines to avoid JSHint breakage
/* global describe, it, before, beforeEach, after, afterEach */


var preq   = require('preq');
var assert = require('../../utils/assert.js');
var server = require('../../utils/server.js');


describe('express app', function() {

    this.timeout(20000);

    before(function () { return server.start(); });

    it('should get robots.txt', function() {
        return preq.get({
            uri: server.config.uri + 'robots.txt'
        }).then(function(res) {
            assert.deepEqual(res.status, 200);
            assert.deepEqual(res.headers['disallow'], '/');
        });
    });

    it('should set CORS headers', function() {
        return preq.get({
            uri: server.config.uri + 'robots.txt'
        }).then(function(res) {
            assert.deepEqual(res.status, 200);
            assert.deepEqual(res.headers['access-control-allow-origin'], '*');
<<<<<<< HEAD
            assert.notDeepEqual(res.headers['access-control-allow-headers'], undefined);
=======
            assert.deepEqual(!!res.headers['access-control-allow-headers'], true);
            assert.deepEqual(!!res.headers['access-control-expose-headers'], true);
>>>>>>> 4a5ef416
        });
    });

    it('should set CSP headers', function() {
        return preq.get({
            uri: server.config.uri + 'robots.txt'
        }).then(function(res) {
            assert.deepEqual(res.status, 200);
            assert.deepEqual(res.headers['x-xss-protection'], '1; mode=block');
            assert.deepEqual(res.headers['x-content-type-options'], 'nosniff');
            assert.deepEqual(res.headers['x-frame-options'], 'SAMEORIGIN');
            assert.deepEqual(res.headers['content-security-policy'], 'default-src');
            assert.deepEqual(res.headers['x-content-security-policy'], 'default-src');
            assert.deepEqual(res.headers['x-webkit-csp'], 'default-src');
        });
    });

    it('should get static content gzipped', function() {
        return preq.get({
            uri: server.config.uri + 'static/index.html',
            headers: {
                'accept-encoding': 'gzip, deflate'
            }
        }).then(function(res) {
            // check that the response is gzip-ed
            assert.deepEqual(res.headers['content-encoding'], 'gzip', 'Expected gzipped contents!');
        });
    });

    it('should get static content uncompressed', function() {
        return preq.get({
            uri: server.config.uri + 'static/index.html',
            headers: {
                'accept-encoding': ''
            }
        }).then(function(res) {
            // check that the response is gzip-ed
            assert.deepEqual(res.headers['content-encoding'], undefined, 'Did not expect gzipped contents!');
        });
    });

});
<|MERGE_RESOLUTION|>--- conflicted
+++ resolved
@@ -31,12 +31,8 @@
         }).then(function(res) {
             assert.deepEqual(res.status, 200);
             assert.deepEqual(res.headers['access-control-allow-origin'], '*');
-<<<<<<< HEAD
-            assert.notDeepEqual(res.headers['access-control-allow-headers'], undefined);
-=======
             assert.deepEqual(!!res.headers['access-control-allow-headers'], true);
             assert.deepEqual(!!res.headers['access-control-expose-headers'], true);
->>>>>>> 4a5ef416
         });
     });
 
