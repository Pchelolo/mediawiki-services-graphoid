{
<<<<<<< HEAD
  "name": "graphoid",
  "version": "0.1.5",
  "description": "Renders vega graphs from mediawiki pages",
=======
  "name": "service-template-node",
  "version": "0.2.2",
  "description": "A blueprint for MediaWiki REST API services",
>>>>>>> 4a5ef416
  "main": "./app.js",
  "scripts": {
    "start": "service-runner",
    "test": "mocha",
    "docker-start": "service-runner docker-start",
    "docker-test": "service-runner docker-test",
    "coverage": "istanbul cover _mocha -- -R spec"
  },
  "repository": {
    "type": "git",
    "url": "https://gerrit.wikimedia.org/r/mediawiki/services/graphoid"
  },
  "keywords": [
    "vega",
    "graph",
    "MediaWiki"
  ],
<<<<<<< HEAD
  "author": "Yuri Astrakhan <yurik at wikimedia org>",
  "contributors": [
    "Dan Andreescu <dandreescu@wikimedia.org>"
  ],
  "license": "Apache2",
=======
  "author": "Wikimedia Service Team <services@wikimedia.org>",
  "contributors": [],
  "license": "Apache-2.0",
>>>>>>> 4a5ef416
  "bugs": {
    "url": "https://phabricator.wikimedia.org/tag/service-template-node/"
  },
  "homepage": "https://www.mediawiki.org/wiki/Extension:Graph",
  "dependencies": {
    "bluebird": "~2.8.2",
<<<<<<< HEAD
    "body-parser": "^1.13.2",
    "bunyan": "^1.4.0",
    "cassandra-uuid": "^0.0.2",
    "compression": "^1.5.1",
    "express": "^4.13.1",
    "js-yaml": "^3.3.1",
    "preq": "^0.4.4",
    "service-runner": "^0.2.1",
    "underscore": "^1.8.3",
    "vega": "git+http://git@github.com/nyurik/vega"
  },
  "devDependencies": {
    "istanbul": "^0.3.17",
    "mocha": "^2.2.5",
    "mocha-jshint": "^2.2.3",
    "mocha-lcov-reporter": "^0.0.2",
    "swagger-router": "^0.1.1"
=======
    "body-parser": "^1.14.1",
    "bunyan": "^1.5.1",
    "cassandra-uuid": "^0.0.2",
    "compression": "^1.6.0",
    "domino": "^1.0.19",
    "express": "^4.13.3",
    "js-yaml": "^3.4.3",
    "preq": "^0.4.4",
    "service-runner": "^0.2.12"
  },
  "devDependencies": {
    "extend": "^3.0.0",
    "istanbul": "^0.3.22",
    "mocha": "^2.3.3",
    "mocha-jshint": "^2.2.3",
    "mocha-lcov-reporter": "^1.0.0",
    "swagger-router": "^0.2.0"
>>>>>>> 4a5ef416
  },
  "deploy": {
    "target": "ubuntu",
    "dependencies": {
<<<<<<< HEAD
      "_all": ["libcairo2-dev", "libgif-dev", "libpango1.0-dev"],
      "ubuntu": ["libjpeg62-dev"],
      "debian": ["libjpeg62-turbo-dev"]
=======
      "_all": []
>>>>>>> 4a5ef416
    }
  }
}<|MERGE_RESOLUTION|>--- conflicted
+++ resolved
@@ -1,13 +1,7 @@
 {
-<<<<<<< HEAD
   "name": "graphoid",
-  "version": "0.1.5",
+  "version": "0.1.6",
   "description": "Renders vega graphs from mediawiki pages",
-=======
-  "name": "service-template-node",
-  "version": "0.2.2",
-  "description": "A blueprint for MediaWiki REST API services",
->>>>>>> 4a5ef416
   "main": "./app.js",
   "scripts": {
     "start": "service-runner",
@@ -25,42 +19,17 @@
     "graph",
     "MediaWiki"
   ],
-<<<<<<< HEAD
   "author": "Yuri Astrakhan <yurik at wikimedia org>",
   "contributors": [
     "Dan Andreescu <dandreescu@wikimedia.org>"
   ],
-  "license": "Apache2",
-=======
-  "author": "Wikimedia Service Team <services@wikimedia.org>",
-  "contributors": [],
   "license": "Apache-2.0",
->>>>>>> 4a5ef416
   "bugs": {
     "url": "https://phabricator.wikimedia.org/tag/service-template-node/"
   },
   "homepage": "https://www.mediawiki.org/wiki/Extension:Graph",
   "dependencies": {
     "bluebird": "~2.8.2",
-<<<<<<< HEAD
-    "body-parser": "^1.13.2",
-    "bunyan": "^1.4.0",
-    "cassandra-uuid": "^0.0.2",
-    "compression": "^1.5.1",
-    "express": "^4.13.1",
-    "js-yaml": "^3.3.1",
-    "preq": "^0.4.4",
-    "service-runner": "^0.2.1",
-    "underscore": "^1.8.3",
-    "vega": "git+http://git@github.com/nyurik/vega"
-  },
-  "devDependencies": {
-    "istanbul": "^0.3.17",
-    "mocha": "^2.2.5",
-    "mocha-jshint": "^2.2.3",
-    "mocha-lcov-reporter": "^0.0.2",
-    "swagger-router": "^0.1.1"
-=======
     "body-parser": "^1.14.1",
     "bunyan": "^1.5.1",
     "cassandra-uuid": "^0.0.2",
@@ -70,6 +39,10 @@
     "js-yaml": "^3.4.3",
     "preq": "^0.4.4",
     "service-runner": "^0.2.12"
+
+    ,
+    "underscore": "^1.8.3",
+    "vega": "git+http://git@github.com/nyurik/vega"
   },
   "devDependencies": {
     "extend": "^3.0.0",
@@ -78,18 +51,13 @@
     "mocha-jshint": "^2.2.3",
     "mocha-lcov-reporter": "^1.0.0",
     "swagger-router": "^0.2.0"
->>>>>>> 4a5ef416
   },
   "deploy": {
     "target": "ubuntu",
     "dependencies": {
-<<<<<<< HEAD
       "_all": ["libcairo2-dev", "libgif-dev", "libpango1.0-dev"],
       "ubuntu": ["libjpeg62-dev"],
       "debian": ["libjpeg62-turbo-dev"]
-=======
-      "_all": []
->>>>>>> 4a5ef416
     }
   }
 }