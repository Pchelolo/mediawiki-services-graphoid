--- conflicted
+++ resolved
@@ -34,11 +34,7 @@
       # interface: localhost # uncomment to only listen on localhost
       # more per-service config settings
       # the location of the spec, defaults to spec.yaml if not specified
-<<<<<<< HEAD
       # spec: ./spec.template.yaml
-=======
-      spec: ./spec.template.yaml
->>>>>>> 4a5ef416
       # allow cross-domain requests to the API (default '*')
       cors: '*'
       # to disable use:
@@ -51,7 +47,17 @@
       # no_proxy_list:
       #   - domain1.com
       #   - domain2.org
-<<<<<<< HEAD
+      # the list of incoming request headers that can be logged; if left empty,
+      # the following headers are allowed: cache-control, content-length,
+      # content-type, if-match, user-agent, x-request-id
+      # log_header_whitelist:
+      #   - cache-control
+      #   - content-length
+      #   - content-type
+      #   - if-match
+      #   - user-agent
+      #   - x-request-id
+
       # Graphoid-specific settings
       # List of domains the service is allowed to access (with their subdomains)
       domains:
@@ -80,16 +86,4 @@
       # Which protocol should service use for protocol-relative URLs like //example.com/path
       defaultProtocol: http
       # Error if it takes longer than this to handle the request
-      timeout: -1
-=======
-      # the list of incoming request headers that can be logged; if left empty,
-      # the following headers are allowed: cache-control, content-length,
-      # content-type, if-match, user-agent, x-request-id
-      # log_header_whitelist:
-      #   - cache-control
-      #   - content-length
-      #   - content-type
-      #   - if-match
-      #   - user-agent
-      #   - x-request-id
->>>>>>> 4a5ef416
+      timeout: -1